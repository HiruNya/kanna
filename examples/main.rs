--- conflicted
+++ resolved
@@ -1,3 +1,5 @@
+use std::collections::HashMap;
+
 use kanna::*;
 
 pub fn main() -> ggez::GameResult {
@@ -11,47 +13,25 @@
 		states
 	});
 
-<<<<<<< HEAD
-	let script = r#"
-"John Wick" "John Wick needs your credit card number and the three digits on the back"
-"so he can win this epic victory and take home the bread."
-"Bruh Moment" "Hi, this is a bruh moment."
-sound "/sound.ogg"
-stage "/background.jpg"
-
-diverge
-	"Sigh" bruh-moment-sigh
-	"Rest" bruh-moment-rest
-label bruh-moment-sigh
-"Don't sigh me!"
-jump bruh-moment-end
-
-label bruh-moment-rest
-"Bruh moments are indeed for resting."
-jump bruh-moment-end
-
-label bruh-moment-end
-music "/music.ogg"
-"The weather sure is nice today."
-	"#;
-=======
 	let script = Script {
+		characters,
 		commands: vec![
-			Command::Dialogue(CharacterName("John Wick".into()), "John Wick needs your credit card number and the three digits on the back so he can win this epic victory and take home the bread.".into()),
+			Command::Dialogue(Some(CharacterName("John Wick".into())),
+				"John Wick needs your credit card number and the three digits on the back so he can win this epic victory and take home the bread.".into()),
 			Command::Spawn(CharacterName("Character".into()), StateName("Happy".into()), (320.0, 240.0), None),
 			Command::Position(InstanceName("Character".into()), (540.0, 240.0)),
 			Command::Hide(InstanceName("Character".into())),
 			Command::Show(InstanceName("Character".into())),
 			Command::Change(InstanceName("Character".into()), StateName("Sad".into())),
 			Command::Kill(InstanceName("Character".into())),
-			Command::Dialogue(CharacterName("Bruh Moment".into()), "Hi, this is a bruh moment.".into()),
+			Command::Dialogue(Some(CharacterName("Bruh Moment".into())), "Hi, this is a bruh moment.".into()),
 			Command::Stage("/background.jpg".into()),
 			Command::Diverge(vec![
 				("Sigh".into(), Label("bruh-moment-sigh".into())),
 				("Rest".into(), Label("bruh-moment-rest".into())),
 			]),
-			Command::Dialogue(CharacterName("Bruh Moment".into()), "Don't sigh me!".into()),
-			Command::Dialogue(CharacterName("Bruh Moment".into()), "Bruh moments are indeed for resting.".into()),
+			Command::Dialogue(Some(CharacterName("Bruh Moment".into())), "Don't sigh me!".into()),
+			Command::Dialogue(Some(CharacterName("Bruh Moment".into())), "Bruh moments are indeed for resting.".into()),
 		],
 		labels: {
 			let mut labels = HashMap::new();
@@ -60,10 +40,8 @@
 			labels
 		},
 		images: HashMap::new(),
-		characters,
+		audio: HashMap::new(),
 	};
->>>>>>> e4a8a856
 
-	let script = parser::parse(script).unwrap();
 	kanna::game::run(script, settings)
 }